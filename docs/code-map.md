--- conflicted
+++ resolved
@@ -11,11 +11,7 @@
 
 #### Core Commands
 - `root.go` - Root command setup, global flags, version info
-<<<<<<< HEAD
-- `clone.go` - Clone dotfiles repository
-=======
 - `clone.go` - Clone dotfiles repository and apply it
->>>>>>> 84a7f2ae
 - `apply.go` - Reconcile system state with desired configuration
 - `status.go` - Display managed packages and dotfiles
 - `diff.go` - Show differences between desired and actual state
