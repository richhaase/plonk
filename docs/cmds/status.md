# Status Command

Shows managed packages and dotfiles with their current state.

## Synopsis

```bash
plonk status [options]
```

## Description

The status command provides a comprehensive view of all plonk-managed resources, including packages and dotfiles. It displays the current state of each resource (managed, missing, drifted, or unmanaged), helping users understand what's tracked, what needs attention, and what exists outside of plonk's management.

The command supports filtering by resource type and state, with multiple output formats for different use cases. It's the primary tool for understanding your current plonk configuration state.

## Options

- `--packages` - Show only package status
- `--dotfiles` - Show only dotfile status
- `--unmanaged` - Show only unmanaged items
- `--missing` - Show only missing resources (mutually exclusive with --unmanaged)
- `--outdated` - Show packages with available updates (implies --packages)
- `-o, --output` - Output format (table/json/yaml)

## Behavior

### Resource States

Status displays resources in four possible states:
- **managed/deployed** - Resource is tracked by plonk and exists in the environment
- **missing** - Resource is tracked by plonk but doesn't exist in the environment
- **drifted** - Dotfile is tracked and exists but content has been modified
- **unmanaged** - Resource exists in the environment but isn't tracked by plonk

### Package Update States (--outdated flag)

When using the `--outdated` flag, packages also show update information:
- **current** - Package is at the latest available version
- **outdated** - Package has a newer version available for upgrade
- **unknown** - Version information could not be determined

### Default Display

Without flags, status shows all managed and missing resources in two sections:
- **PACKAGES**: Shows name, manager, and status
- **DOTFILES**: Shows source (in $PLONK_DIR), target (in $HOME), and status

Always displays summary counts at the end.

### Filter Combinations

Filters can be combined:
- `--packages --unmanaged` - Show only unmanaged packages
- `--dotfiles --unmanaged` - Show only unmanaged dotfiles
- `--packages --missing` - Show only missing packages
- `--packages --outdated` - Show only packages with available updates

Using both `--packages` and `--dotfiles` together has the same effect as using neither.

**Note**: The `--outdated` flag automatically implies `--packages` and is mutually exclusive with `--dotfiles`, `--unmanaged`, and `--missing`.

### Table Format Display

**Packages Table**:
- NAME: Package name
<<<<<<< HEAD
- MANAGER: Package manager (brew, npm, cargo, gem, go, uv, pixi, composer, dotnet)
=======
- MANAGER: Package manager (brew, npm, cargo, pip, gem, go, uv, pixi, composer, dotnet)
>>>>>>> dfd5d734
- STATUS: Current state with icon

**Packages Table with --outdated**:
- NAME: Package name
- MANAGER: Package manager
- CURRENT: Currently installed version
- LATEST: Latest available version
- UPDATE: Update status (current/outdated/unknown)

**Dotfiles Table** (managed/missing):
- SOURCE: Path relative to `$PLONK_DIR`
- TARGET: Full path in `$HOME`
- STATUS: Current state with icon

**Dotfiles List** (unmanaged):
- Simple list of unmanaged dotfile paths (no source/target/status columns)

### Structured Output

JSON and YAML output formats include:
- Configuration file paths and validity
- Detailed summary with counts by domain
- Managed items in flat array with domain field
- When using `--outdated`, includes version and update information

Note: Structured output formats (JSON/YAML) do not support the `--unmanaged` flag and will always show managed items only. Use table format to view unmanaged items.

### Error Handling

- Continues operation even with invalid configuration
- Missing lock file treated as informational, not error
- Reconciliation errors are reported but don't prevent partial results

## Examples

```bash
# Show all managed resources
plonk status

# Show only packages
plonk status --packages

# Show only dotfiles
plonk status --dotfiles

# Show unmanaged items
plonk status --unmanaged

# Show missing resources
plonk status --missing

# Show missing packages only
plonk status --packages --missing

# Show packages with available updates
plonk status --outdated

# Show outdated packages as JSON
plonk status --outdated -o json

# Output as JSON
plonk status -o json
```

## Integration

- Use before `plonk apply` to see what will be changed
- Missing items can be resolved with `plonk apply`
- Drifted dotfiles can be restored with `plonk apply` or updated with `plonk add`
- Unmanaged items can be added with `plonk install` or `plonk add`
- Use `plonk status --outdated` before `plonk upgrade` to preview available updates
- Outdated packages can be upgraded with `plonk upgrade`

## Notes

- Alias: `st` (short form)
- Colors are applied to status words only, not full lines
- Respects NO_COLOR environment variable for accessibility
- Summary is hidden when using `--unmanaged` flag in table format<|MERGE_RESOLUTION|>--- conflicted
+++ resolved
@@ -64,11 +64,7 @@
 
 **Packages Table**:
 - NAME: Package name
-<<<<<<< HEAD
-- MANAGER: Package manager (brew, npm, cargo, gem, go, uv, pixi, composer, dotnet)
-=======
-- MANAGER: Package manager (brew, npm, cargo, pip, gem, go, uv, pixi, composer, dotnet)
->>>>>>> dfd5d734
+- MANAGER: Package manager (brew, npm, cargo, pipx, gem, go, uv, pixi, composer, dotnet)
 - STATUS: Current state with icon
 
 **Packages Table with --outdated**:
