--- conflicted
+++ resolved
@@ -63,11 +63,8 @@
 ### Available Settings
 
 - **Package Management:**
-<<<<<<< HEAD
-  - `default_manager` - Default package manager (brew, npm, cargo, gem, go, uv, pixi, composer, dotnet)
-=======
-  - `default_manager` - Default package manager (brew, npm, cargo, pip, gem, go, uv, pixi, composer, dotnet)
->>>>>>> dfd5d734
+
+  - `default_manager` - Default package manager (brew, npm, cargo, pipx, gem, go, uv, pixi, composer, dotnet)
   - `package_timeout` - Timeout for package operations (seconds)
   - `operation_timeout` - Timeout for search operations (seconds)
 
