--- conflicted
+++ resolved
@@ -82,10 +82,8 @@
 - Pixi (pixi) - Conda-forge package manager
 - Composer (composer) - PHP global packages
 - .NET (dotnet) - .NET Global Tools
-<<<<<<< HEAD
 - Pipx (pipx) - Python applications in isolated environments
-=======
->>>>>>> dfd5d734
+
 
 #### Dotfiles (`internal/resources/dotfiles/`)
 - Dotfile scanning and discovery
