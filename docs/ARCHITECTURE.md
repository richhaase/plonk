# Plonk Architecture

This document describes the high-level architecture and design decisions of Plonk.

## Overview

Plonk is a unified package and dotfile manager built with a clear separation of concerns and a focus on extensibility. The architecture follows domain-driven design principles with distinct layers for commands, business logic, and resource management.

## Core Concepts

### State Reconciliation

At its heart, Plonk is a state reconciliation engine. It operates on three key concepts:

1. **Desired State**: What packages and dotfiles should be present (stored in `plonk.lock`)
2. **Actual State**: What is currently installed/deployed on the system
3. **Reconciliation**: The process of comparing states and applying changes

This approach ensures idempotent operations - running `plonk apply` multiple times is safe and only changes what needs to be changed.

### Resource Abstraction

Plonk treats packages and dotfiles as "resources" with a common interface:

```go
type Resource interface {
    ID() string
    Desired() []Item
    Actual(ctx context.Context) []Item
    Apply(ctx context.Context, item Item) error
}
```

This abstraction allows for future resource types (services, configurations, etc.) without major architectural changes.

## Architecture Layers

### 1. Command Layer (`internal/commands/`)

The command layer handles:
- CLI parsing and validation
- User interaction and output formatting
- Calling into the orchestrator or resource layers

Key components:
- `root.go` - Main command setup and global flags
- Individual command files (`install.go`, `add.go`, `clone.go`, `diff.go`, etc.)
- `shared.go` - Shared command logic
- `helpers.go` - Command utilities
- `package_validation.go` - Package validation utilities

### 2. Orchestration Layer (`internal/orchestrator/`)

The orchestrator coordinates complex operations across multiple resource types:
- Manages the overall apply workflow through the coordinator
- Handles hooks execution
- Coordinates between package and dotfile reconciliation
- Manages orchestrator options and types
- Ensures proper error handling

### 3. Resource Layer (`internal/resources/`)

Resources are organized by type:

#### Packages (`internal/resources/packages/`)
- Package manager interfaces and implementations
- Registry for dynamic package manager discovery
- Reconciliation and apply logic for package state
- Package specification parsing (`spec.go`)
- Command execution abstraction (`executor.go`)
- Operations for install, uninstall, search, info

Supported package managers:
- Homebrew (brew) - macOS and Linux
- NPM (npm)
- Cargo (cargo)
- Pip (pip)
- Gem (gem)
- Go (go install)

#### Dotfiles (`internal/resources/dotfiles/`)
- Dotfile scanning and discovery
- Directory scanning utilities
- File copying and deployment operations
- Atomic file operations
- Path resolution and validation
- File comparison utilities
- Configuration file handling
- Apply operations for dotfile state

### 4. Configuration Layer (`internal/config/`)

Manages two types of configuration:
- `plonk.yaml` - User preferences and settings
- `plonk.lock` - State tracking (packages and dotfiles)

The lock file uses a versioned format for future compatibility.

### 5. Utility Layers

#### Lock Management (`internal/lock/`)
- Interfaces for reading/writing lock files
- YAML lock file implementation
- Version compatibility handling
- Atomic file operations

#### Diagnostics (`internal/diagnostics/`)
- System health checks
- Package manager availability
- Permission verification

#### Clone (`internal/clone/`)
<<<<<<< HEAD
- Clone command implementation
- Git repository cloning
- Tool installation
- Interactive prompts for setup

#### Output Formatting (`internal/output/`)
- Multiple formatters for different commands
- Color output utilities
- Progress display and writer
- Rendering and print utilities
- Support for table, JSON, and YAML formats

#### Test Utilities (`internal/testutil/`)
- Test helpers and utilities for the codebase
=======
- Git clone + plonk apply
>>>>>>> 84a7f2ae

## Key Design Decisions

### 1. Zero Configuration

Plonk works without any configuration files by using sensible defaults:
- Default package manager: Homebrew
- Default config location: `~/.config/plonk`
- Automatic dotfile discovery with smart filtering

### 2. Package Manager Abstraction

Each package manager implements a common interface, allowing:
- Consistent behavior across different tools
- Easy addition of new package managers
- Capability detection (search, info, etc.)

### 3. State-Based Management

Instead of tracking operations (install X, remove Y), Plonk tracks desired state. This enables:
- Idempotent operations
- Easy sharing of configurations
- Clear understanding of system state

#### State Storage Model

Plonk uses two distinct storage mechanisms:

**Package State** (`plonk.lock`):
- YAML file containing detailed package information
- Updated atomically with each install/uninstall operation
- Tracks name, version, and installation timestamp
- Example structure:
  ```yaml
  version: 1
  packages:
    brew:
      - name: ripgrep
        installed_at: 2025-07-27T11:01:03.519704-06:00
        version: 14.1.1
      - name: neovim
        installed_at: 2025-07-27T11:00:51.028708-06:00
        version: 0.11.3
    npm:
      - name: '@google/gemini-cli'
        installed_at: 2025-07-28T15:11:08.74692-06:00
        version: 0.1.14
  ```

**Dotfile State** (filesystem-based):
- The `$PLONK_DIR` filesystem IS the state
- No separate tracking file needed
- Directory structure mirrors home directory without leading dots:
  ```
  $PLONK_DIR/
  ├── plonk.yaml        # Configuration (not a dotfile)
  ├── plonk.lock        # Package state (not a dotfile)
  ├── zshrc             # From ~/.zshrc
  ├── gitconfig         # From ~/.gitconfig
  └── config/
      └── nvim/
          └── init.lua  # From ~/.config/nvim/init.lua
  ```

#### Resource States

All resources exist in one of three states:
- **Managed**: Known to plonk AND exists in environment
- **Missing**: Known to plonk BUT doesn't exist in environment
- **Unmanaged**: Unknown to plonk BUT exists in environment

The reconciliation process identifies missing resources and applies them.

### 4. Structured Output

All commands support multiple output formats (table, JSON, YAML) to support:
- Human readability (table format)
- Scripting and automation (JSON/YAML)
- AI/LLM tool integration

## Extension Points

### Adding a New Package Manager

1. Implement the `PackageManager` interface in `internal/resources/packages/`
<<<<<<< HEAD
2. Add to the registry in `registry.go`
3. Add to `SupportedManagers` list in `registry.go`
4. Implement required operations (Install, Uninstall, ListInstalled, etc.)
5. Implement optional capabilities through interfaces (search, info)
=======
2. Implement any optional capabilities (search, info)
>>>>>>> 84a7f2ae

### Adding a New Resource Type

1. Implement the `Resource` interface
2. Add reconciliation logic
3. Update orchestrator to handle the new type
4. Add corresponding commands

### Adding a New Command

1. Create command file in `internal/commands/`
2. Register with root command
3. Implement output formatting
4. Add to command completion

## Data Flow

### Install Flow
```
User -> CLI Command -> Package Spec Parser -> Package Manager -> Lock File
                                           |
                                           -> System (actual install)
```

### Apply Flow
```
Lock File -> Orchestrator/Coordinator -> Reconcile Resources -> Apply Changes
                                      |
                                      -> Execute Hooks
```

### Status Flow
```
Lock File -> Reconciler -> Compare with System State -> Format Output
```

## Error Handling

Plonk uses structured error handling:
- Operations return detailed results with per-item status
- Partial failures are supported (some packages install, others fail)
- Clear error messages with actionable fixes
- Non-zero exit codes for scripting

## Security Considerations

- No elevated privileges required for user packages
- Atomic file operations prevent corruption
- Backup files created before modifications
- No automatic execution of downloaded scripts
- Git operations use standard git binary

## Future Considerations

The architecture is designed to support:
- Plugin system for custom package managers
- Remote state storage
- Team/organization configurations
- Service management (Docker, systemd, etc.)
- Configuration templating<|MERGE_RESOLUTION|>--- conflicted
+++ resolved
@@ -110,11 +110,10 @@
 - Permission verification
 
 #### Clone (`internal/clone/`)
-<<<<<<< HEAD
+
 - Clone command implementation
 - Git repository cloning
 - Tool installation
-- Interactive prompts for setup
 
 #### Output Formatting (`internal/output/`)
 - Multiple formatters for different commands
@@ -125,9 +124,6 @@
 
 #### Test Utilities (`internal/testutil/`)
 - Test helpers and utilities for the codebase
-=======
-- Git clone + plonk apply
->>>>>>> 84a7f2ae
 
 ## Key Design Decisions
 
@@ -213,14 +209,8 @@
 ### Adding a New Package Manager
 
 1. Implement the `PackageManager` interface in `internal/resources/packages/`
-<<<<<<< HEAD
-2. Add to the registry in `registry.go`
-3. Add to `SupportedManagers` list in `registry.go`
-4. Implement required operations (Install, Uninstall, ListInstalled, etc.)
-5. Implement optional capabilities through interfaces (search, info)
-=======
-2. Implement any optional capabilities (search, info)
->>>>>>> 84a7f2ae
+2. Implement required operations (Install, Uninstall, ListInstalled, etc.)
+3. Implement optional capabilities through interfaces (search, info)
 
 ### Adding a New Resource Type
 
